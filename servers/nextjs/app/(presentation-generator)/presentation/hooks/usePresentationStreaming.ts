--- conflicted
+++ resolved
@@ -16,13 +16,6 @@
   setError: (error: boolean) => void,
   fetchUserSlides: () => void
 ) => {
-<<<<<<< HEAD
-  const { presentationData } = useSelector(
-    (state: RootState) => state.presentationGeneration
-  );
-
-=======
->>>>>>> 6caae95c
   const dispatch = useDispatch();
   const previousSlidesLength = useRef(0);
 
@@ -120,13 +113,7 @@
     if (stream) {
       initializeStream();
     } else {
-<<<<<<< HEAD
-      if (!presentationData || presentationData.slides.length === 0) {
-        fetchUserSlides();
-      }
-=======
       fetchUserSlides();
->>>>>>> 6caae95c
     }
 
     return () => {
